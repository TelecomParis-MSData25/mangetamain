--- conflicted
+++ resolved
@@ -1,26 +1,13 @@
-<<<<<<< HEAD
-.venv
-.vscode
-__pycache__
-*.pyc
-.DS_Store
-.env
-instance/
-*.sqlite3
-*.log
-uploads/
-docs/build/
-=======
-.venv
-.vscode
-__pycache__
-*.pyc
-.DS_Store
-.env
-instance/
-*.sqlite3
-*.log
-uploads/
-data/
-.coverage
->>>>>>> bf1c1bd6
+.venv
+.vscode
+__pycache__
+*.pyc
+.DS_Store
+.env
+instance/
+*.sqlite3
+*.log
+uploads/
+data/
+.coverage
+docs/build/